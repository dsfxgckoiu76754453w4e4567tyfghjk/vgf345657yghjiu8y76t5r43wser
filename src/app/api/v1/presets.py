"""Model presets API endpoints."""

from typing import Any, List
from uuid import UUID

from fastapi import APIRouter, Depends, HTTPException, status
from pydantic import BaseModel, Field
from sqlalchemy.ext.asyncio import AsyncSession

from app.core.dependencies import get_current_user
from app.core.logging import get_logger
from app.db.base import get_db
from app.models.user import User
from app.services.presets_service import presets_service

router = APIRouter()
logger = get_logger(__name__)


# Request/Response Schemas
class PresetCreateRequest(BaseModel):
    """Preset creation request."""

    name: str = Field(..., min_length=1, max_length=100, description="Preset name")
    slug: str = Field(..., min_length=1, max_length=100, description="URL-friendly identifier")
    model: str = Field(..., min_length=1, max_length=100, description="Model identifier")
    description: str | None = Field(None, max_length=500, description="Optional description")
    system_prompt: str | None = Field(None, description="Optional system prompt template")
    temperature: float | None = Field(None, ge=0.0, le=2.0, description="Temperature (0.0-2.0)")
    top_p: float | None = Field(None, ge=0.0, le=1.0, description="Top P (0.0-1.0)")
    max_tokens: int | None = Field(None, gt=0, description="Maximum tokens")
<<<<<<< HEAD
    model_parameters: dict[str, Any] | None = Field(None, description="Additional model configuration")
=======
    extra_model_config: dict[str, Any] | None = Field(None, description="Additional model configuration")
>>>>>>> ce884c42
    provider_preferences: dict[str, Any] | None = Field(None, description="Provider routing preferences")
    is_public: bool = Field(False, description="Make preset publicly shareable")


class PresetUpdateRequest(BaseModel):
    """Preset update request."""

    name: str | None = Field(None, min_length=1, max_length=100)
    description: str | None = Field(None, max_length=500)
    model: str | None = Field(None, min_length=1, max_length=100)
    system_prompt: str | None = None
    temperature: float | None = Field(None, ge=0.0, le=2.0)
    top_p: float | None = Field(None, ge=0.0, le=1.0)
    max_tokens: int | None = Field(None, gt=0)
<<<<<<< HEAD
    model_parameters: dict[str, Any] | None = None
=======
    extra_model_config: dict[str, Any] | None = None
>>>>>>> ce884c42
    provider_preferences: dict[str, Any] | None = None
    is_public: bool | None = None


class PresetResponse(BaseModel):
    """Preset response."""

    id: UUID
    user_id: UUID | None
    name: str
    slug: str
    description: str | None
    model: str
    system_prompt: str | None
    temperature: float | None
    top_p: float | None
    max_tokens: int | None
<<<<<<< HEAD
    model_parameters: str | None
=======
    extra_model_config: str | None
>>>>>>> ce884c42
    provider_preferences: str | None
    is_public: bool
    version: int
    created_at: str
    updated_at: str


class PresetListResponse(BaseModel):
    """List of presets."""

    presets: List[PresetResponse]
    total: int


class PresetDuplicateRequest(BaseModel):
    """Preset duplication request."""

    new_name: str = Field(..., min_length=1, max_length=100, description="Name for duplicated preset")
    new_slug: str = Field(..., min_length=1, max_length=100, description="Slug for duplicated preset")


@router.post("/", response_model=PresetResponse, status_code=status.HTTP_201_CREATED)
async def create_preset(
    request_data: PresetCreateRequest,
    current_user: User = Depends(get_current_user),
    db: AsyncSession = Depends(get_db),
) -> PresetResponse:
    """
    Create a new model preset.

    - **name**: Preset name
    - **slug**: URL-friendly identifier (unique per user)
    - **model**: Model identifier (e.g., "anthropic/claude-3.5-sonnet")
    - **description**: Optional description
    - **system_prompt**: Optional system prompt template
    - **temperature**: Optional temperature (0.0-2.0)
    - **top_p**: Optional top_p (0.0-1.0)
    - **max_tokens**: Optional max tokens
    - **model_config**: Additional model configuration
    - **provider_preferences**: Provider routing preferences
    - **is_public**: Make preset publicly shareable

    Requires active subscription with presets enabled.
    Returns created preset.
    """
    try:
        preset = await presets_service.create_preset(
            user_id=current_user.id,
            db=db,
            name=request_data.name,
            slug=request_data.slug,
            model=request_data.model,
            description=request_data.description,
            system_prompt=request_data.system_prompt,
            temperature=request_data.temperature,
            top_p=request_data.top_p,
            max_tokens=request_data.max_tokens,
            model_config=request_data.extra_model_config,
            provider_preferences=request_data.provider_preferences,
            is_public=request_data.is_public,
        )

        logger.info(
            "preset_created_via_api",
            user_id=str(current_user.id),
            preset_id=str(preset.id),
            slug=preset.slug,
        )

        return PresetResponse(
            id=preset.id,
            user_id=preset.user_id,
            name=preset.name,
            slug=preset.slug,
            description=preset.description,
            model=preset.model,
            system_prompt=preset.system_prompt,
            temperature=float(preset.temperature) if preset.temperature else None,
            top_p=float(preset.top_p) if preset.top_p else None,
            max_tokens=preset.max_tokens,
            model_config=preset.extra_model_config,
            provider_preferences=preset.provider_preferences,
            is_public=preset.is_public or False,
            version=preset.version or 1,
            created_at=preset.created_at.isoformat(),
            updated_at=preset.updated_at.isoformat(),
        )

    except ValueError as e:
        logger.warning("preset_creation_failed", user_id=str(current_user.id), error=str(e))
        raise HTTPException(
            status_code=status.HTTP_400_BAD_REQUEST,
            detail=str(e),
        )
    except Exception as e:
        logger.error("preset_creation_error", user_id=str(current_user.id), error=str(e))
        raise HTTPException(
            status_code=status.HTTP_500_INTERNAL_SERVER_ERROR,
            detail="Failed to create preset",
        )


@router.get("/", response_model=PresetListResponse)
async def list_presets(
    include_public: bool = False,
    current_user: User = Depends(get_current_user),
    db: AsyncSession = Depends(get_db),
) -> PresetListResponse:
    """
    List user's presets.

    - **include_public**: Include public presets from other users

    Returns list of presets.
    """
    try:
        presets = await presets_service.list_user_presets(
            user_id=current_user.id,
            db=db,
            include_public=include_public,
        )

        return PresetListResponse(
            presets=[
                PresetResponse(
                    id=preset.id,
                    user_id=preset.user_id,
                    name=preset.name,
                    slug=preset.slug,
                    description=preset.description,
                    model=preset.model,
                    system_prompt=preset.system_prompt,
                    temperature=float(preset.temperature) if preset.temperature else None,
                    top_p=float(preset.top_p) if preset.top_p else None,
                    max_tokens=preset.max_tokens,
                    model_config=preset.extra_model_config,
                    provider_preferences=preset.provider_preferences,
                    is_public=preset.is_public or False,
                    version=preset.version or 1,
                    created_at=preset.created_at.isoformat(),
                    updated_at=preset.updated_at.isoformat(),
                )
                for preset in presets
            ],
            total=len(presets),
        )

    except Exception as e:
        logger.error("list_presets_error", user_id=str(current_user.id), error=str(e))
        raise HTTPException(
            status_code=status.HTTP_500_INTERNAL_SERVER_ERROR,
            detail="Failed to retrieve presets",
        )


@router.get("/{preset_id}", response_model=PresetResponse)
async def get_preset(
    preset_id: UUID,
    current_user: User = Depends(get_current_user),
    db: AsyncSession = Depends(get_db),
) -> PresetResponse:
    """
    Get a specific preset by ID.

    - **preset_id**: UUID of the preset

    Returns preset details.
    """
    try:
        preset = await presets_service.get_preset(
            preset_id=preset_id,
            user_id=current_user.id,
            db=db,
        )

        if not preset:
            raise HTTPException(
                status_code=status.HTTP_404_NOT_FOUND,
                detail="Preset not found",
            )

        return PresetResponse(
            id=preset.id,
            user_id=preset.user_id,
            name=preset.name,
            slug=preset.slug,
            description=preset.description,
            model=preset.model,
            system_prompt=preset.system_prompt,
            temperature=float(preset.temperature) if preset.temperature else None,
            top_p=float(preset.top_p) if preset.top_p else None,
            max_tokens=preset.max_tokens,
            model_config=preset.extra_model_config,
            provider_preferences=preset.provider_preferences,
            is_public=preset.is_public or False,
            version=preset.version or 1,
            created_at=preset.created_at.isoformat(),
            updated_at=preset.updated_at.isoformat(),
        )

    except HTTPException:
        raise
    except Exception as e:
        logger.error("get_preset_error", user_id=str(current_user.id), error=str(e))
        raise HTTPException(
            status_code=status.HTTP_500_INTERNAL_SERVER_ERROR,
            detail="Failed to retrieve preset",
        )


@router.get("/slug/{slug}", response_model=PresetResponse)
async def get_preset_by_slug(
    slug: str,
    current_user: User = Depends(get_current_user),
    db: AsyncSession = Depends(get_db),
) -> PresetResponse:
    """
    Get a preset by slug.

    - **slug**: Slug of the preset

    Returns preset details.
    """
    try:
        preset = await presets_service.get_preset_by_slug(
            slug=slug,
            user_id=current_user.id,
            db=db,
        )

        if not preset:
            raise HTTPException(
                status_code=status.HTTP_404_NOT_FOUND,
                detail="Preset not found",
            )

        return PresetResponse(
            id=preset.id,
            user_id=preset.user_id,
            name=preset.name,
            slug=preset.slug,
            description=preset.description,
            model=preset.model,
            system_prompt=preset.system_prompt,
            temperature=float(preset.temperature) if preset.temperature else None,
            top_p=float(preset.top_p) if preset.top_p else None,
            max_tokens=preset.max_tokens,
            model_config=preset.extra_model_config,
            provider_preferences=preset.provider_preferences,
            is_public=preset.is_public or False,
            version=preset.version or 1,
            created_at=preset.created_at.isoformat(),
            updated_at=preset.updated_at.isoformat(),
        )

    except HTTPException:
        raise
    except Exception as e:
        logger.error("get_preset_by_slug_error", user_id=str(current_user.id), error=str(e))
        raise HTTPException(
            status_code=status.HTTP_500_INTERNAL_SERVER_ERROR,
            detail="Failed to retrieve preset",
        )


@router.patch("/{preset_id}", response_model=PresetResponse)
async def update_preset(
    preset_id: UUID,
    request_data: PresetUpdateRequest,
    current_user: User = Depends(get_current_user),
    db: AsyncSession = Depends(get_db),
) -> PresetResponse:
    """
    Update a preset (only owner can update).

    - **preset_id**: UUID of the preset to update
    - Fields to update (all optional)

    Returns updated preset with incremented version.
    """
    try:
        # Build updates dict from request
        updates = {k: v for k, v in request_data.model_dump().items() if v is not None}

        preset = await presets_service.update_preset(
            preset_id=preset_id,
            user_id=current_user.id,
            db=db,
            **updates,
        )

        logger.info(
            "preset_updated_via_api",
            user_id=str(current_user.id),
            preset_id=str(preset_id),
            version=preset.version,
        )

        return PresetResponse(
            id=preset.id,
            user_id=preset.user_id,
            name=preset.name,
            slug=preset.slug,
            description=preset.description,
            model=preset.model,
            system_prompt=preset.system_prompt,
            temperature=float(preset.temperature) if preset.temperature else None,
            top_p=float(preset.top_p) if preset.top_p else None,
            max_tokens=preset.max_tokens,
            model_config=preset.extra_model_config,
            provider_preferences=preset.provider_preferences,
            is_public=preset.is_public or False,
            version=preset.version or 1,
            created_at=preset.created_at.isoformat(),
            updated_at=preset.updated_at.isoformat(),
        )

    except ValueError as e:
        logger.warning("preset_update_failed", user_id=str(current_user.id), error=str(e))
        raise HTTPException(
            status_code=status.HTTP_400_BAD_REQUEST,
            detail=str(e),
        )
    except Exception as e:
        logger.error("preset_update_error", user_id=str(current_user.id), error=str(e))
        raise HTTPException(
            status_code=status.HTTP_500_INTERNAL_SERVER_ERROR,
            detail="Failed to update preset",
        )


@router.delete("/{preset_id}", status_code=status.HTTP_204_NO_CONTENT)
async def delete_preset(
    preset_id: UUID,
    current_user: User = Depends(get_current_user),
    db: AsyncSession = Depends(get_db),
) -> None:
    """
    Delete a preset (only owner can delete).

    - **preset_id**: UUID of the preset to delete
    """
    try:
        deleted = await presets_service.delete_preset(
            preset_id=preset_id,
            user_id=current_user.id,
            db=db,
        )

        if not deleted:
            raise HTTPException(
                status_code=status.HTTP_404_NOT_FOUND,
                detail="Preset not found",
            )

        logger.info("preset_deleted_via_api", user_id=str(current_user.id), preset_id=str(preset_id))

    except HTTPException:
        raise
    except Exception as e:
        logger.error("delete_preset_error", user_id=str(current_user.id), error=str(e))
        raise HTTPException(
            status_code=status.HTTP_500_INTERNAL_SERVER_ERROR,
            detail="Failed to delete preset",
        )


@router.post("/{preset_id}/duplicate", response_model=PresetResponse, status_code=status.HTTP_201_CREATED)
async def duplicate_preset(
    preset_id: UUID,
    request_data: PresetDuplicateRequest,
    current_user: User = Depends(get_current_user),
    db: AsyncSession = Depends(get_db),
) -> PresetResponse:
    """
    Duplicate a preset (user's own or public).

    - **preset_id**: UUID of the preset to duplicate
    - **new_name**: Name for the duplicated preset
    - **new_slug**: Slug for the duplicated preset

    Returns the new duplicated preset.
    """
    try:
        preset = await presets_service.duplicate_preset(
            preset_id=preset_id,
            user_id=current_user.id,
            db=db,
            new_name=request_data.new_name,
            new_slug=request_data.new_slug,
        )

        logger.info(
            "preset_duplicated_via_api",
            user_id=str(current_user.id),
            original_id=str(preset_id),
            new_id=str(preset.id),
        )

        return PresetResponse(
            id=preset.id,
            user_id=preset.user_id,
            name=preset.name,
            slug=preset.slug,
            description=preset.description,
            model=preset.model,
            system_prompt=preset.system_prompt,
            temperature=float(preset.temperature) if preset.temperature else None,
            top_p=float(preset.top_p) if preset.top_p else None,
            max_tokens=preset.max_tokens,
            model_config=preset.extra_model_config,
            provider_preferences=preset.provider_preferences,
            is_public=preset.is_public or False,
            version=preset.version or 1,
            created_at=preset.created_at.isoformat(),
            updated_at=preset.updated_at.isoformat(),
        )

    except ValueError as e:
        logger.warning("preset_duplication_failed", user_id=str(current_user.id), error=str(e))
        raise HTTPException(
            status_code=status.HTTP_400_BAD_REQUEST,
            detail=str(e),
        )
    except Exception as e:
        logger.error("preset_duplication_error", user_id=str(current_user.id), error=str(e))
        raise HTTPException(
            status_code=status.HTTP_500_INTERNAL_SERVER_ERROR,
            detail="Failed to duplicate preset",
        )<|MERGE_RESOLUTION|>--- conflicted
+++ resolved
@@ -29,11 +29,7 @@
     temperature: float | None = Field(None, ge=0.0, le=2.0, description="Temperature (0.0-2.0)")
     top_p: float | None = Field(None, ge=0.0, le=1.0, description="Top P (0.0-1.0)")
     max_tokens: int | None = Field(None, gt=0, description="Maximum tokens")
-<<<<<<< HEAD
-    model_parameters: dict[str, Any] | None = Field(None, description="Additional model configuration")
-=======
     extra_model_config: dict[str, Any] | None = Field(None, description="Additional model configuration")
->>>>>>> ce884c42
     provider_preferences: dict[str, Any] | None = Field(None, description="Provider routing preferences")
     is_public: bool = Field(False, description="Make preset publicly shareable")
 
@@ -48,11 +44,7 @@
     temperature: float | None = Field(None, ge=0.0, le=2.0)
     top_p: float | None = Field(None, ge=0.0, le=1.0)
     max_tokens: int | None = Field(None, gt=0)
-<<<<<<< HEAD
-    model_parameters: dict[str, Any] | None = None
-=======
     extra_model_config: dict[str, Any] | None = None
->>>>>>> ce884c42
     provider_preferences: dict[str, Any] | None = None
     is_public: bool | None = None
 
@@ -70,11 +62,7 @@
     temperature: float | None
     top_p: float | None
     max_tokens: int | None
-<<<<<<< HEAD
-    model_parameters: str | None
-=======
     extra_model_config: str | None
->>>>>>> ce884c42
     provider_preferences: str | None
     is_public: bool
     version: int
